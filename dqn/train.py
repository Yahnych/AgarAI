--- conflicted
+++ resolved
@@ -20,16 +20,12 @@
 from dqn import HyperParameters
 from dqn.hyperparameters import  FullEnvHyperparameters, ScreenEnvHyperparameters
 
-<<<<<<< HEAD
-from features.extractors import FeatureExtractor, ScreenFeatureExtractor
-=======
->>>>>>> 4c181ca8
 import torch
 
 
 def make_q_networks(hyperams: HyperParameters, state_shape):
     """ creates an online and target Q network
-    :param hyperams: hyperparameters
+    :param hyperams: hyper-parameters
     :param state_shape: shape of the state in put into the networks
     :return: tuple containing the online and target Q networks
     """
@@ -38,9 +34,11 @@
     if hyperams.encoder_type == 'linear':
         encoder        = StateEncoder(state_shape, hyperams.layer_sizes, p_dropout=hyperams.p_dropout, device=device)
         target_encoder = StateEncoder(state_shape, hyperams.layer_sizes, p_dropout=hyperams.p_dropout, device=device)
+
     elif hyperams.encoder_type == 'cnn':
         encoder        = ConvEncoder(state_shape, device=device)
         target_encoder = ConvEncoder(state_shape, device=device)
+
     else:
         raise ValueError(f"Unknown encoder type: {hyperams.encoder_type}")
 
@@ -54,24 +52,39 @@
     return q, target_q
 
 
-def get_feature_extractor(env_type, hyperams: HyperParameters):
+def get_feature_extractor(hyperams: HyperParameters):
     """ creates a feature extractor object for the given environment
-    :param env_type: the type of environment, either "full" or "screen"
-    :param hyperams: hyperparameters
+    :param hyperams: hyper-parameters object
     :return: a feature extractor to extract feature vectors from states
     """
-    if env_type == "full":
+    if hyperams.extractor_type == "full":
         assert isinstance(hyperams, FullEnvHyperparameters)
+        from features.extractors import FeatureExtractor
         extractor = FeatureExtractor(num_pellet = hyperams.num_pellets_features,
                                      num_virus  = hyperams.num_viruses_features,
                                      num_food   = hyperams.num_food_features,
                                      num_other  = hyperams.num_other_features,
                                      num_cell   = hyperams.num_cell_features)
-    elif env_type == "screen":
+
+    elif hyperams.extractor_type == "grid":
+        assert isinstance(hyperams, FullEnvHyperparameters)
+        from features.extractors import GridFeatureExtractor
+        extractor = GridFeatureExtractor(hyperams.ft_extractor_view_size,
+                                         hyperams.ft_extractor_grid_size,
+                                         hyperams.arena_size,
+                                         grid_shaped=hyperams.ft_grid_shaped)
+
+    elif hyperams.extractor_type == "screen":
         assert isinstance(hyperams, ScreenEnvHyperparameters)
-        extractor = ScreenFeatureExtractor()
+        from features.extractors import ScreenFeatureExtractor
+        extractor = ScreenFeatureExtractor(hyperams.frames_per_step, hyperams.screen_len)
+
+    elif hyperams.extractor_type is None:
+        extractor = None
+
     else:
-        raise ValueError(env_type)
+        raise ValueError(f"Unknown extractor type: {hyperams.extractor_type}")
+
     return extractor
 
 
@@ -101,33 +114,15 @@
             'num_viruses':     hyperams.num_viruses,
             'num_bots':        hyperams.num_bots,
             'pellet_regen':    hyperams.pellet_regen,
-            'screen_len':      hyperams.screen_len if args.env_type == "screen" else None
         }
+    if args.env_type == "screen":
+        env_config["screen_len"] = hyperams.screen_len
 
     logger.info(f"Creating Agar.io gym environment of type: {hyperams.env_name}")
     env = gym.make(hyperams.env_name, **env_config)
 
-<<<<<<< HEAD
-    extractor = get_feature_extractor(args.env_type, hyperams)
-    if args.env_type == "full":
-        state_shape = (extractor.size, )
-    else:
-        state_shape = (hyperams.frames_per_step, hyperams.screen_len, hyperams.screen_len)
-=======
-    if hyperams.extractor_type == "full":
-        from features.extractors import FeatureExtractor
-        extractor = FeatureExtractor(num_pellet=1, num_virus=0, num_food=0, num_other=0, num_cell=0)
-    elif hyperams.extractor_type == "grid":
-        from features.extractors import GridFeatureExtractor
-        extractor = GridFeatureExtractor(hyperams.ft_extractor_view_size,
-                                         hyperams.ft_extractor_grid_size,
-                                         hyperams.arena_size)
-    else:
-        raise ValueError(hyperams.extractor_type)
-
-    state_size = extractor.size
-    action_size = np.prod(hyperams.action_shape)
->>>>>>> 4c181ca8
+    extractor = get_feature_extractor(hyperams)
+    state_shape = extractor.shape
 
     logger.info("Creating Q network...")
     q, target_q = make_q_networks(hyperams, state_shape)
